[package]
name = "fastnbt-tools"
description = "tools built with fastnbt"
version = "0.23.1"
authors = ["Owen Gage <owengage@gmail.com>"]
edition = "2018"
license = "MIT OR Apache-2.0"

[dependencies]
<<<<<<< HEAD
fastnbt = { path = "../fastnbt", version = "1" }
=======
fastnbt = { path = "../fastnbt", version = "2.0.0-alpha" }
>>>>>>> 900f204b
fastanvil = { path = "../fastanvil", version = "0.24" }
rayon = "1.3.0"
flate2 = "1.0"
image = "0.23.4"
clap = "2.33.1"
regex = "1"
serde_json = "1.0"
serde = { version = "1.0.111", features=["derive"] }
tar = "0.4"
log = "0.4"
env_logger = "0.8"<|MERGE_RESOLUTION|>--- conflicted
+++ resolved
@@ -7,11 +7,7 @@
 license = "MIT OR Apache-2.0"
 
 [dependencies]
-<<<<<<< HEAD
-fastnbt = { path = "../fastnbt", version = "1" }
-=======
 fastnbt = { path = "../fastnbt", version = "2.0.0-alpha" }
->>>>>>> 900f204b
 fastanvil = { path = "../fastanvil", version = "0.24" }
 rayon = "1.3.0"
 flate2 = "1.0"
